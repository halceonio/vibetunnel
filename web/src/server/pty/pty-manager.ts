--- conflicted
+++ resolved
@@ -10,11 +10,8 @@
 import * as path from 'path';
 import * as fs from 'fs';
 import * as net from 'net';
-<<<<<<< HEAD
 import { EventEmitter } from 'events';
-=======
-import { execSync } from 'child_process';
->>>>>>> 30b67e8b
+
 import {
   PtySession,
   SessionCreationResult,
@@ -61,90 +58,6 @@
   }
 
   /**
-   * Resolve executable path to absolute path using 'which' command and alias resolution
-   */
-  private resolveExecutablePath(executable: string): string {
-    // If already an absolute path, return as is
-    if (path.isAbsolute(executable)) {
-      return executable;
-    }
-
-    // If it's a relative path with directory separators, resolve it
-    if (executable.includes('/') || executable.includes('\\')) {
-      return path.resolve(executable);
-    }
-
-    // Otherwise, use 'which' to find the executable in PATH
-    try {
-      const resolvedPath = execSync(`which ${executable}`, { encoding: 'utf-8' }).trim();
-      logger.debug(`Resolved executable '${executable}' to '${resolvedPath}'`);
-      return resolvedPath;
-    } catch (_error) {
-      // If 'which' fails, try to resolve as an alias
-      logger.debug(`'which' failed for '${executable}', attempting alias resolution`);
-
-      try {
-        // Get all aliases from bash
-        // We need to use an interactive shell to load aliases
-        const aliasListCommand = `bash -i -c "alias"`;
-        const aliasOutput = execSync(aliasListCommand, { encoding: 'utf-8' });
-
-        // Parse the alias output (format: alias key='value')
-        const aliases = new Map<string, string>();
-        const lines = aliasOutput.split('\n');
-
-        for (const line of lines) {
-          // Match pattern: alias name='command' or alias name="command"
-          const match = line.match(/^alias\s+([^=]+)=(['"]?)(.+)\2$/);
-          if (match) {
-            const aliasName = match[1];
-            const aliasValue = match[3];
-            aliases.set(aliasName, aliasValue);
-          }
-        }
-
-        // Check if our executable is an alias
-        const aliasValue = aliases.get(executable);
-        if (aliasValue) {
-          logger.debug(`Found alias: ${executable}='${aliasValue}'`);
-
-          // Extract just the command from the alias value (first word)
-          const aliasExecutable = aliasValue.split(/\s+/)[0];
-
-          // Now try to resolve this to an absolute path
-          if (path.isAbsolute(aliasExecutable)) {
-            logger.log(chalk.cyan(`Resolved alias '${executable}' → '${aliasExecutable}'`));
-            return aliasExecutable;
-          } else {
-            // Try which on the resolved alias
-            try {
-              const finalPath = execSync(`which ${aliasExecutable}`, { encoding: 'utf-8' }).trim();
-              logger.log(
-                chalk.cyan(`Resolved alias '${executable}' → '${aliasValue}' → '${finalPath}'`)
-              );
-              return finalPath;
-            } catch (_e) {
-              logger.debug(`Failed to resolve aliased executable '${aliasExecutable}'`);
-            }
-          }
-        }
-      } catch (_aliasError) {
-        logger.debug(`Alias resolution failed for '${executable}'`);
-      }
-
-      // If all resolution attempts fail, log a warning and return the original
-      logger.warn(
-        chalk.yellow(
-          `⚠️  Failed to resolve executable '${executable}' to absolute path. ` +
-            `The command may not exist in PATH, is not an alias, or resolution failed. ` +
-            `Proceeding with original value, but PTY spawn may fail.`
-        )
-      );
-      return executable;
-    }
-  }
-
-  /**
    * Setup terminal resize detection for when the hosting terminal is resized
    */
   private setupTerminalResizeDetection(): void {
@@ -264,18 +177,24 @@
       // Create session directory structure
       const paths = this.sessionManager.createSessionDirectory(sessionId);
 
-      // Resolve the executable path early so we can store it
-      const resolvedExecutable = this.resolveExecutablePath(command[0]);
-      const resolvedCommand = [resolvedExecutable, ...command.slice(1)];
-
-      // Log the final absolute command
+      // Resolve the command using unified resolution logic
+      const resolved = ProcessUtils.resolveCommand(command);
+      const { command: finalCommand, args: finalArgs } = resolved;
+      const resolvedCommand = [finalCommand, ...finalArgs];
+
+      // Log resolution details
+      if (resolved.resolvedFrom === 'alias') {
+        logger.log(
+          chalk.cyan(`Using alias: '${resolved.originalCommand}' → '${resolvedCommand.join(' ')}'`)
+        );
+      } else if (resolved.resolvedFrom === 'path' && resolved.originalCommand) {
+        logger.log(chalk.gray(`Resolved '${resolved.originalCommand}' → '${finalCommand}'`));
+      } else if (resolved.useShell) {
+        logger.debug(`Using shell to execute ${resolved.resolvedFrom}: ${command.join(' ')}`);
+      }
+
+      // Log the final command
       logger.log(chalk.blue(`Creating PTY session with command: ${resolvedCommand.join(' ')}`));
-
-      // Log resolution details if the path changed
-      if (resolvedExecutable !== command[0]) {
-        logger.log(chalk.gray(`Resolved '${command[0]}' → '${resolvedExecutable}'`));
-      }
-
       logger.debug(`Working directory: ${workingDir}`);
 
       // Create initial session info with resolved command
@@ -308,23 +227,9 @@
         const ptyEnv = {
           ...process.env,
           TERM: term,
-<<<<<<< HEAD
         };
 
-        // Resolve command to handle aliases and shell builtins
-        const resolved = ProcessUtils.resolveCommand(command);
-
-        if (resolved.useShell) {
-          logger.debug(`Using shell to execute command: ${command.join(' ')}`);
-        }
-
-        ptyProcess = pty.spawn(resolved.command, resolved.args, {
-=======
-          SHELL: resolvedExecutable, // Set SHELL to the resolved command path
-        };
-
-        ptyProcess = pty.spawn(resolvedExecutable, resolvedCommand.slice(1), {
->>>>>>> 30b67e8b
+        ptyProcess = pty.spawn(finalCommand, finalArgs, {
           name: term,
           cols,
           rows,
@@ -340,11 +245,11 @@
             ? (spawnError as NodeJS.ErrnoException).code
             : undefined;
         if (errorCode === 'ENOENT' || errorMessage.includes('ENOENT')) {
-          errorMessage = `Command not found: '${resolvedExecutable}' (originally: '${command[0]}'). Please ensure the command exists and is in your PATH.`;
+          errorMessage = `Command not found: '${finalCommand}' (originally: '${command[0]}'). Please ensure the command exists and is in your PATH.`;
         } else if (errorCode === 'EACCES' || errorMessage.includes('EACCES')) {
-          errorMessage = `Permission denied: '${resolvedExecutable}'. The command exists but is not executable.`;
+          errorMessage = `Permission denied: '${finalCommand}'. The command exists but is not executable.`;
         } else if (errorCode === 'ENXIO' || errorMessage.includes('ENXIO')) {
-          errorMessage = `Failed to allocate terminal for '${resolvedExecutable}'. This may occur if the command doesn't exist or the system cannot create a pseudo-terminal.`;
+          errorMessage = `Failed to allocate terminal for '${finalCommand}'. This may occur if the command doesn't exist or the system cannot create a pseudo-terminal.`;
         } else if (errorMessage.includes('cwd') || errorMessage.includes('working directory')) {
           errorMessage = `Working directory does not exist: '${workingDir}'`;
         }
